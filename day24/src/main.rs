#![feature(map_try_insert)]

use std::{
    collections::{btree_map::Entry, BTreeMap, BTreeSet},
    env, fs,
};

#[allow(unused_imports)]
use itertools::Itertools;
use itertools::{max, min};
use parser::{parse_program, Instruction, Operand, Register};

#[allow(unused_imports)]
use crate::parser::InstructionStream;

mod parser;

fn main() {
    let args: Vec<String> = env::args().collect();
    let mut reversed_args: Vec<_> = args.iter().map(|x| x.as_str()).rev().collect();

    reversed_args
        .pop()
        .expect("Expected the executable name to be the first argument, but was missing");

    let part = reversed_args.pop().expect("part number");
    let input_file = reversed_args.pop().expect("input file");
    let content = fs::read_to_string(input_file).unwrap();

    let input_data: Vec<Instruction> = parse_program(content.as_str());

    match part {
        "1" => {
            let result = solve_part1(&input_data);
            println!("{}", result);
        }
        "2" => {
            let result = solve_part2(&input_data);
            println!("{}", result);
        }
        _ => unreachable!("{}", part),
    }
}

#[derive(Debug, Clone)]
struct ProvidedInputs {
    values: Vec<i64>,
}

impl ProvidedInputs {
    const MAX_COUNT: usize = 14;

    fn new() -> Self {
        Self {
            values: Vec::with_capacity(ProvidedInputs::MAX_COUNT),
        }
    }

    fn generate_next(self) -> impl Iterator<Item = (i64, Self)> {
        (1..=9).rev().map(move |value| {
            let mut next = self.clone();
            next.values.push(value);
            assert!(next.values.len() <= ProvidedInputs::MAX_COUNT);
            (value, next)
        })
    }
}

#[allow(dead_code)]
#[derive(Debug, Clone)]
struct Simulation<'a> {
    registers: [i64; 4],
    remaining: &'a [Instruction],
    inputs: ProvidedInputs,
}

#[allow(dead_code)]
impl<'a> Simulation<'a> {
    fn new(instructions: &'a [Instruction]) -> Self {
        Self {
            registers: [0; 4],
            remaining: instructions,
            inputs: ProvidedInputs::new(),
        }
    }

    fn is_valid(&self) -> Option<bool> {
        if self.remaining.is_empty() {
            Some(*self.registers.last().unwrap() == 0)
        } else {
            None
        }
    }

    fn advance_until_input(mut self) -> Option<Self> {
        while let Some(instr) = self.remaining.first() {
            if matches!(instr, Instruction::Input(_)) {
                break;
            }

            self.remaining = &self.remaining[1..];
            match instr {
                Instruction::Add(Register(idx), operand) => {
                    self.registers[*idx] += match operand {
                        Operand::Literal(l) => *l,
                        Operand::Register(Register(r)) => self.registers[*r],
                    }
                }
                Instruction::Mul(Register(idx), operand) => {
                    self.registers[*idx] *= match operand {
                        Operand::Literal(l) => *l,
                        Operand::Register(Register(r)) => self.registers[*r],
                    }
                }
                Instruction::Div(Register(idx), operand) => {
                    let value = match operand {
                        Operand::Literal(l) => *l,
                        Operand::Register(Register(r)) => self.registers[*r],
                    };

                    if value == 0 {
                        // Error! This is not a legal execution stream.
                        return None;
                    }

                    self.registers[*idx] /= value;
                }
                Instruction::Mod(Register(idx), operand) => {
                    let left = self.registers[*idx];
                    let right = match operand {
                        Operand::Literal(l) => *l,
                        Operand::Register(Register(r)) => self.registers[*r],
                    };

                    if left < 0 || right <= 0 {
                        // Error! This is not a legal execution stream.
                        return None;
                    }

                    self.registers[*idx] = left % right;
                }
                Instruction::Equal(Register(idx), operand) => {
                    let left = self.registers[*idx];
                    let right = match operand {
                        Operand::Literal(l) => *l,
                        Operand::Register(Register(r)) => self.registers[*r],
                    };
                    self.registers[*idx] = if left == right { 1 } else { 0 };
                }
                Instruction::Input(_) => unreachable!(),
            }
        }

        Some(self)
    }

    fn advance_through_inputs(self) -> impl Iterator<Item = Simulation<'a>> {
        let input_register = match self.remaining.first().unwrap() {
            Instruction::Input(Register(reg)) => *reg,
            _ => unreachable!("{:?}", self.remaining.first().unwrap()),
        };
        let remaining_instrs = &self.remaining[1..];

        self.inputs.generate_next().map(move |(value, inputs)| {
            let mut next_registers = self.registers;
            next_registers[input_register] = value;

            Simulation {
                registers: next_registers,
                remaining: remaining_instrs,
                inputs,
            }
        })
    }
}

#[allow(dead_code)]
fn process<'a>(start: Simulation<'a>) -> Box<dyn Iterator<Item = Simulation<'a>> + 'a> {
    match start.is_valid() {
        None => {
            // The computation isn't done yet. Continue onward.
            Box::new(
                start
                    .advance_through_inputs()
                    .filter_map(Simulation::advance_until_input)
                    .flat_map(process),
            )
        }
        Some(false) => {
            // The computation is done but didn't produce a valid MONAD number.
            Box::new([].into_iter())
        }
        Some(true) => {
            // We found a valid MONAD number!
            Box::new([start].into_iter())
        }
    }
}

#[derive(Debug, Clone, Copy, PartialEq, Eq)]
enum ProgramValue {
    Exact(i64),
    Input(usize),
    Unknown(usize),
    Undefined, // Result of undefined behavior.
}

#[allow(clippy::type_complexity)]
fn perform_constant_propagation_and_value_numbering(
    data: &[Instruction],
) -> (
    Vec<[ProgramValue; 4]>,
    BTreeMap<usize, ([ProgramValue; 4], &Instruction)>,
) {
    let mut state = [ProgramValue::Exact(0); 4];
    let mut inputs = 0usize;

    // Perform value-numbering and remember how each unknown value came to be:
    // (registers prior to instruction, instruction)
    let mut value_definitions: BTreeMap<usize, ([ProgramValue; 4], &Instruction)> =
        Default::default();

    let state_ref = &mut state;
    let value_definitions_ref = &mut value_definitions;
    let inputs_ref = &mut inputs;
    let register_states = data
        .iter()
        .map(move |instr| {
            let mut next_state = *state_ref;

            let destination = instr.destination().0;
            let source_value = state_ref[destination];
            let operand_value = match instr.operand() {
                Some(Operand::Literal(l)) => ProgramValue::Exact(l),
                Some(Operand::Register(r)) => state_ref[r.0],
                _ => ProgramValue::Undefined,
            };

            match *instr {
                Instruction::Input(Register(reg)) => {
                    let input_number = *inputs_ref;
                    *inputs_ref += 1;
                    next_state[reg] = ProgramValue::Input(input_number);
                }
                Instruction::Add(_, _) => {
                    next_state[destination] = match (source_value, operand_value) {
                        (ProgramValue::Undefined, _) | (_, ProgramValue::Undefined) => {
                            unreachable!()
                        }
                        (ProgramValue::Exact(a), ProgramValue::Exact(b)) => {
                            ProgramValue::Exact(a + b)
                        }
                        (ProgramValue::Exact(0), _) => operand_value,
                        (_, ProgramValue::Exact(0)) => source_value,
                        (ProgramValue::Unknown(_), _)
                        | (_, ProgramValue::Unknown(_))
                        | (ProgramValue::Input(_), ProgramValue::Input(_))
                        | (ProgramValue::Exact(_), ProgramValue::Input(_))
                        | (ProgramValue::Input(_), ProgramValue::Exact(_)) => {
                            let value_number = value_definitions_ref.len();
                            value_definitions_ref
                                .try_insert(value_number, (*state_ref, instr))
                                .unwrap();
                            ProgramValue::Unknown(value_number)
                        }
                    };
                }
                Instruction::Mul(_, _) => {
                    next_state[destination] = match (source_value, operand_value) {
                        (ProgramValue::Undefined, _) | (_, ProgramValue::Undefined) => {
                            unreachable!()
                        }
                        (ProgramValue::Exact(a), ProgramValue::Exact(b)) => {
                            ProgramValue::Exact(a * b)
                        }
                        (ProgramValue::Exact(1), _) => operand_value,
                        (_, ProgramValue::Exact(1)) => source_value,
                        (ProgramValue::Exact(0), _) | (_, ProgramValue::Exact(0)) => {
                            ProgramValue::Exact(0)
                        }
                        (ProgramValue::Unknown(_), _)
                        | (_, ProgramValue::Unknown(_))
                        | (ProgramValue::Input(_), ProgramValue::Input(_))
                        | (ProgramValue::Exact(_), ProgramValue::Input(_))
                        | (ProgramValue::Input(_), ProgramValue::Exact(_)) => {
                            let value_number = value_definitions_ref.len();
                            value_definitions_ref
                                .try_insert(value_number, (*state_ref, instr))
                                .unwrap();
                            ProgramValue::Unknown(value_number)
                        }
                    };
                }
                Instruction::Div(_, _) => {
                    next_state[destination] = match (source_value, operand_value) {
                        (ProgramValue::Undefined, _) | (_, ProgramValue::Undefined) => {
                            unreachable!()
                        }
                        (_, ProgramValue::Exact(0)) => {
                            panic!("dividing by zero: {} {:?}", *instr, state_ref)
                        }
                        (ProgramValue::Exact(a), ProgramValue::Exact(b)) => {
                            ProgramValue::Exact(a / b)
                        }
                        (ProgramValue::Exact(0), _) | (_, ProgramValue::Exact(1)) => source_value,
                        (ProgramValue::Unknown(a), ProgramValue::Unknown(b)) if a == b => {
                            // Both values are the same number, so they must be equal.
                            ProgramValue::Exact(1)
                        }
                        (ProgramValue::Unknown(_), _)
                        | (_, ProgramValue::Unknown(_))
                        | (ProgramValue::Input(_), ProgramValue::Input(_))
                        | (ProgramValue::Exact(_), ProgramValue::Input(_))
                        | (ProgramValue::Input(_), ProgramValue::Exact(_)) => {
                            let value_number = value_definitions_ref.len();
                            value_definitions_ref
                                .try_insert(value_number, (*state_ref, instr))
                                .unwrap();
                            ProgramValue::Unknown(value_number)
                        }
                    };
                }
                Instruction::Mod(_, _) => {
                    next_state[destination] = match (source_value, operand_value) {
                        (ProgramValue::Undefined, _) | (_, ProgramValue::Undefined) => {
                            unreachable!()
                        }
                        (ProgramValue::Exact(a), ProgramValue::Exact(b)) => {
                            if a < 0 || b <= 0 {
                                panic!(
                                    "illegal mod operands: {} {} {} {:?}",
                                    a, b, *instr, state_ref
                                );
                            } else {
                                ProgramValue::Exact(a % b)
                            }
                        }
                        (_, ProgramValue::Exact(1)) => source_value,
                        (ProgramValue::Unknown(a), ProgramValue::Unknown(b)) if a == b => {
                            // Both values are the same number, so they must be equal.
                            // The modulus operation has the property that for all x, x % x == 0.
                            ProgramValue::Exact(0)
                        }
                        (ProgramValue::Unknown(_), _)
                        | (_, ProgramValue::Unknown(_))
                        | (ProgramValue::Input(_), ProgramValue::Input(_))
                        | (ProgramValue::Exact(_), ProgramValue::Input(_))
                        | (ProgramValue::Input(_), ProgramValue::Exact(_)) => {
                            let value_number = value_definitions_ref.len();
                            value_definitions_ref
                                .try_insert(value_number, (*state_ref, instr))
                                .unwrap();
                            ProgramValue::Unknown(value_number)
                        }
                    };
                }
                Instruction::Equal(_, _) => {
                    next_state[destination] = match (source_value, operand_value) {
                        (ProgramValue::Undefined, _) | (_, ProgramValue::Undefined) => {
                            unreachable!()
                        }
                        (ProgramValue::Exact(a), ProgramValue::Exact(b)) => {
                            if a == b {
                                ProgramValue::Exact(1)
                            } else {
                                ProgramValue::Exact(0)
                            }
                        }
                        (ProgramValue::Input(a), ProgramValue::Input(b)) if a == b => {
                            // These two registers' values are loaded from the same input step.
                            // It doesn't matter what their exact values are, they are always equal.
                            ProgramValue::Exact(1)
                        }
                        (ProgramValue::Input(_), ProgramValue::Exact(x))
                        | (ProgramValue::Exact(x), ProgramValue::Input(_))
                            if !(1..=9).contains(&x) =>
                        {
                            // One of the values is exactly equal to an input, whereas the other
                            // is outside of the range 1..=9 where all input values are guaranteed
                            // to fall. It's impossible for this equality to hold.
                            ProgramValue::Exact(0)
                        }
                        (ProgramValue::Unknown(a), ProgramValue::Unknown(b)) if a == b => {
                            // Both values are the same number, so they must be equal.
                            ProgramValue::Exact(1)
                        }
                        (ProgramValue::Unknown(_), _)
                        | (_, ProgramValue::Unknown(_))
                        | (ProgramValue::Input(_), ProgramValue::Input(_))
                        | (ProgramValue::Exact(_), ProgramValue::Input(_))
                        | (ProgramValue::Input(_), ProgramValue::Exact(_)) => {
                            let value_number = value_definitions_ref.len();
                            value_definitions_ref
                                .try_insert(value_number, (*state_ref, instr))
                                .unwrap();
                            ProgramValue::Unknown(value_number)
                        }
                    }
                }
            }

            *state_ref = next_state;

            next_state
        })
        .collect_vec();

    (register_states, value_definitions)
}

fn find_input_and_value_dependencies_recursively(
    value_definitions: &BTreeMap<usize, ([ProgramValue; 4], &Instruction)>,
    target_unknown_value: usize,
    input_dependencies: &mut BTreeSet<usize>,
    value_dependencies: &mut BTreeSet<usize>,
) {
    let (registers_before_instr, instr) = value_definitions[&target_unknown_value];

    match instr {
        Instruction::Input(_) => {
            // ProgramValue::Unknown values cannot directly originate from an Input instruction.
            unreachable!();
        }
        Instruction::Add(_, _)
        | Instruction::Mul(_, _)
        | Instruction::Div(_, _)
        | Instruction::Mod(_, _)
        | Instruction::Equal(_, _) => {
            let operand_state = match instr.operand().unwrap() {
                Operand::Literal(_) => None,
                Operand::Register(Register(reg)) => Some(registers_before_instr[reg]),
            };
            let states = [
                Some(registers_before_instr[instr.destination().0]),
                operand_state,
            ];

            for state in states.into_iter().flatten() {
                match state {
                    ProgramValue::Exact(_) => {}
                    ProgramValue::Input(n) => {
                        input_dependencies.insert(n);
                    }
                    ProgramValue::Unknown(n) => {
                        if value_dependencies.insert(n) {
                            // This is a newly-discovered dependency,
                            // recurse into it to see if there are more
                            // dependencies to be discovered.
                            find_input_and_value_dependencies_recursively(
                                value_definitions,
                                n,
                                input_dependencies,
                                value_dependencies,
                            );
                        }
                    }
                    ProgramValue::Undefined => unreachable!(),
                }
            }
        }
    }
}

fn find_input_and_value_dependencies(
    value_definitions: &BTreeMap<usize, ([ProgramValue; 4], &Instruction)>,
    target_unknown_value: usize,
) -> (BTreeSet<usize>, BTreeSet<usize>) {
    let mut input_dependencies = BTreeSet::new();
    let mut value_dependencies = BTreeSet::new();

    find_input_and_value_dependencies_recursively(
        value_definitions,
        target_unknown_value,
        &mut input_dependencies,
        &mut value_dependencies,
    );

    (input_dependencies, value_dependencies)
}

const INPUT_VALUE_RANGE: (i64, i64) = (1, 9);
const MAX_VALUE_RANGE: (i64, i64) = (i64::MIN, i64::MAX);

fn get_value_range(
    prior_value_ranges: &BTreeMap<usize, (i64, i64)>,
    register_state: ProgramValue,
) -> (i64, i64) {
    match register_state {
        ProgramValue::Exact(n) => (n, n),
        ProgramValue::Input(_) => INPUT_VALUE_RANGE,
        ProgramValue::Unknown(n) => prior_value_ranges[&n],
        ProgramValue::Undefined => unreachable!(),
    }
}

fn get_binary_instr_ranges(instr: &Instruction) -> ((i64, i64), (i64, i64)) {
    match instr {
        Instruction::Input(_) => unreachable!(),
        Instruction::Add(_, _)
        | Instruction::Mul(_, _)
        | Instruction::Div(_, _)  // We can't exclude zero since range "holes" are non-representable
        | Instruction::Equal(_, _) => (MAX_VALUE_RANGE, MAX_VALUE_RANGE),
        Instruction::Mod(_, _) => {
            // The source register's value must be >= 0, or else it's UB.
            // If the operand is a register, we know it must be > 0 or else it's UB.
            ((0, MAX_VALUE_RANGE.1), (1, MAX_VALUE_RANGE.1))
        }
    }
}

fn intersect_value_ranges(a: (i64, i64), b: (i64, i64)) -> Option<(i64, i64)> {
    let lower = std::cmp::max(a.0, b.0);
    let higher = std::cmp::min(a.1, b.1);

    if higher < lower {
        None
    } else {
        Some((lower, higher))
    }
}

fn div_range_analysis(source: (i64, i64), divisor: (i64, i64)) -> (i64, i64) {
    let (source_low, source_high) = source;
    let (mut divisor_low, mut divisor_high) = divisor;

    // If the divisor range is exactly 0, something has gone horribly wrong.
    assert!(divisor != (0, 0));

    // Otherwise, if either divisor range endpoint is on 0, we can nudge the range to exclude 0
    // since we know 0 isn't a legal divisor value.
    if divisor_low == 0 {
        divisor_low += 1;
    }
    if divisor_high == 0 {
        divisor_high -= 1;
    }

    let (result_low, result_high) = if divisor_low < 0 && divisor_high > 0 {
        // straddling 0, both -1 and 1 are possible
        let extreme_values = [-source_low, source_low, -source_high, source_high];
        (min(extreme_values).unwrap(), max(extreme_values).unwrap())
    } else if divisor_high < 0 {
        // negative divisor range
        if source_low <= 0 && source_high >= 0 {
            // any divided by negative
            (
                source_high.saturating_div(divisor_high),
                source_low.saturating_div(divisor_high),
            )
        } else if source_high < 0 {
            // both operands are negative, so the result is positive
            (
                source_high.saturating_div(divisor_low),
                source_low.saturating_div(divisor_high),
            )
        } else if source_low > 0 {
            // positive divided by negative, the result is negative
            (
                source_high.saturating_div(divisor_high),
                source_low.saturating_div(divisor_low),
            )
        } else {
            unreachable!()
        }
    } else if divisor_low > 0 {
        // positive divisor range
        if source_low <= 0 && source_high >= 0 {
            // any divided by positive
            (
                source_low.saturating_div(divisor_low),
                source_high.saturating_div(divisor_low),
            )
        } else if source_high < 0 {
            // negative divided by positive, the result is negative
            (
                source_low.saturating_div(divisor_low),
                source_high.saturating_div(divisor_high),
            )
        } else if source_low > 0 {
            // both operands are positive, the result is positive
            (
                source_low.saturating_div(divisor_high),
                source_high.saturating_div(divisor_low),
            )
        } else {
            unreachable!()
        }
    } else {
        unreachable!()
    };

    assert!(
        result_low <= result_high,
        "{:?} {:?} -> ({}, {})",
        source,
        divisor,
        result_low,
        result_high
    );
    (result_low, result_high)
}

fn mul_range_analysis(source: (i64, i64), multiplier: (i64, i64)) -> (i64, i64) {
    let (result_low, result_high) = {
        let (source_low, source_high) = source;
        let (multiplier_low, multiplier_high) = multiplier;

        // careful with negative numbers!
        let extreme_values = [
            source_low.saturating_mul(multiplier_low),
            source_low.saturating_mul(multiplier_high),
            source_high.saturating_mul(multiplier_low),
            source_high.saturating_mul(multiplier_high),
        ];
        (min(extreme_values).unwrap(), max(extreme_values).unwrap())
    };

    assert!(
        result_low <= result_high,
        "{:?} {:?} -> ({}, {})",
        source,
        multiplier,
        result_low,
        result_high
    );
    (result_low, result_high)
}

fn add_range_analysis(source: (i64, i64), operand: (i64, i64)) -> (i64, i64) {
    let (result_low, result_high) = {
        let (source_low, source_high) = source;
        let (operand_low, operand_high) = operand;

        (
            source_low.saturating_add(operand_low),
            source_high.saturating_add(operand_high),
        )
    };

    assert!(
        result_low <= result_high,
        "{:?} {:?} -> ({}, {})",
        source,
        operand,
        result_low,
        result_high
    );
    (result_low, result_high)
}

fn sub_range_analysis(source: (i64, i64), operand: (i64, i64)) -> (i64, i64) {
    let (result_low, result_high) = {
        let (source_low, source_high) = source;
        let (operand_low, operand_high) = operand;

        (
            source_low.saturating_sub(operand_high),
            source_high.saturating_sub(operand_low),
        )
    };

    assert!(
        result_low <= result_high,
        "{:?} {:?} -> ({}, {})",
        source,
        operand,
        result_low,
        result_high
    );
    (result_low, result_high)
}

fn equal_range_analysis(source: (i64, i64), operand: (i64, i64)) -> (i64, i64) {
    let (result_low, result_high) = {
        let (source_low, source_high) = source;
        let (operand_low, operand_high) = operand;

        let operand_exact = operand_low == operand_high;
        let source_exact = source_low == source_high;
        let values_match = source_low == operand_low;

        if operand_exact && source_exact {
            // both values are known exactly
            if values_match {
                (1, 1)
            } else {
                (0, 0)
            }
        } else if operand_low > source_high || operand_high < source_low {
            // no overlap in the ranges, no match
            (0, 0)
        } else {
            // ranges overlap, could be equal or not
            (0, 1)
        }
    };

    assert!(
        result_low <= result_high,
        "{:?} {:?} -> ({}, {})",
        source,
        operand,
        result_low,
        result_high
    );
    (result_low, result_high)
}

fn mod_range_analysis(source: (i64, i64), operand: (i64, i64)) -> (i64, i64) {
    let (result_low, result_high) = {
        let (source_low, source_high) = source;
        let (operand_low, operand_high) = operand;

        let source_low = std::cmp::max(0, source_low);
        let operand_low = std::cmp::max(1, operand_low);

        // Ensure valid values are available in the range.
        assert!(source_high >= source_low);
        assert!(operand_high >= operand_low);

        if source_high < operand_low {
            // The source range is under the lowest possible mod operand value.
            // The mod is a no-op for all source and operand values.
            // TODO: If the target was previously an Unknown() value,
            //       replace it with the source value!
            (source_low, source_high)
        } else if source_low == 0 && source_high < operand_high {
            // The values X at the top end of the mod range are unreachable:
            // - to get a value X, the operand must be X + 1 or greater,
            // - but source_high < X.
            (0, source_high)
        } else {
            // The full mod range is represented.
            (0, operand_high - 1)
        }
    };

    assert!(
        result_low <= result_high,
        "{:?} {:?} -> ({}, {})",
        source,
        operand,
        result_low,
        result_high
    );
    (result_low, result_high)
}

#[allow(dead_code)]
fn inv_mul_range_analysis(result: (i64, i64), multiplier: (i64, i64)) -> (i64, i64) {
    // source * multiplier = result, solve for source given ranges for result and multiplier
    // This is similar to div_range_analysis but accounts for the truncation in division.
    let (result_low, result_high) = result;
    let (multiplier_low, multiplier_high) = multiplier;

    let result_interval = result_low..=result_high;

    // Ensure valid values are available in the range.
    assert!(result_high >= result_low);
    assert!(multiplier_high >= multiplier_low);

    // If the multiplier range is exactly 0 but the result can't be zero,
    // something has gone horribly wrong.
    if multiplier == (0, 0) {
        // The result interval must be (0, 0), and the source can be any number.
        assert!(result_interval.contains(&0));
        return MAX_VALUE_RANGE;
    }

    let (mut source_low, mut source_high) = div_range_analysis(result, multiplier);

    // Try shrinking the range by 1 from the bottom and top, to account for truncation.
    if !result_interval.contains(&(source_low.saturating_mul(multiplier_low)))
        && !result_interval.contains(&(source_low.saturating_mul(multiplier_high)))
    {
        source_low += 1;
    }
    if !result_interval.contains(&(source_high.saturating_mul(multiplier_low)))
        && !result_interval.contains(&(source_high.saturating_mul(multiplier_high)))
    {
        source_high -= 1;
    }

    assert!(
        result_interval.contains(&(source_low.saturating_mul(multiplier_low)))
            || result_interval.contains(&(source_low.saturating_mul(multiplier_high)))
    );
    assert!(
        result_interval.contains(&(source_high.saturating_mul(multiplier_low)))
            || result_interval.contains(&(source_high.saturating_mul(multiplier_high)))
    );

    (source_low, source_high)
}

#[allow(dead_code)]
fn divisor_range_analysis_with_nonzero_result(
    result: (i64, i64),
    source: (i64, i64),
) -> Option<(i64, i64)> {
    let (source_low, source_high) = source;
    let (result_low, result_high) = result;

    // The result range lies fully on one side of 0.
    // The source range doesn't end on a 0 on either side.
    let result_all_negative = result_high < 0;
    let result_all_positive = result_low > 0;
    assert!(result_all_negative ^ result_all_positive);
    assert!(source_low != 0 && source_high != 0);

    if source_low < 0 && source_high > 0 {
        // The source range lies on both sides of zero.
        // Split the result range into (source_low, -1) and (1, source_high),
        // dropping each of them if they are empty ranges, and recurse on them.
        // Then take the union of the possible divisor ranges.
        let mut divisor_low_candidates = vec![];
        let mut divisor_high_candidates = vec![];
        if source_low <= -1 {
            if let Some((low, high)) =
                divisor_range_analysis_with_nonzero_result(result, (source_low, -1))
            {
                divisor_low_candidates.push(low);
                divisor_high_candidates.push(high);
            }
        }
        if source_high >= 1 {
            if let Some((low, high)) =
                divisor_range_analysis_with_nonzero_result(result, (1, source_high))
            {
                divisor_low_candidates.push(low);
                divisor_high_candidates.push(high);
            }
        }

        divisor_low_candidates.into_iter().min().map(|divisor_low| {
            (
                divisor_low,
                divisor_high_candidates.into_iter().max().unwrap(),
            )
        })
    } else {
        let source_all_negative = source_high < 0;
        let source_all_positive = source_low > 0;
        assert!(source_all_negative ^ source_all_positive);

        // Divisor is largest in magnitude (farthest from 0) when source is farthest away from 0,
        // and result is closest to 0. Do case work to figure out which end of each range
        // is closer and farther to 0.
        let (source_closer_to_zero, source_farther_from_zero) = if source_all_negative {
            (source_high, source_low)
        } else if source_all_positive {
            (source_low, source_high)
        } else {
            unreachable!();
        };
        let (result_closer_to_zero, result_farther_from_zero) = if result_all_negative {
            (result_high, result_low)
        } else if result_all_positive {
            (result_low, result_high)
        } else {
            unreachable!();
        };

        let (source_closer_to_zero, source_farther_from_zero) = {
            // Avoid truncation-related problems.
            // Just because 9 / 5 == 1, doesn't mean that 9 / 1 == 5.
            // To guarantee correctness, we have to move the source bounds toward each other
            // to the nearest actually-reachable value for a given result and divisor.
            let remainder = source_closer_to_zero % result_farther_from_zero;
            let updated_source_closer_to_zero = {
                // We want to move this source endpoint away from the other range endpoint.
                // This is the max offset without changing the result of the division by
                // the result value.
                let max_offset =
                    result_farther_from_zero.saturating_sub(result_farther_from_zero.signum());

                let offset = max_offset.saturating_sub(remainder);
                source_closer_to_zero.saturating_add(offset)
            };
            assert_eq!(
                source_closer_to_zero.saturating_div(result_farther_from_zero),
                updated_source_closer_to_zero.saturating_div(result_farther_from_zero)
            );

            let remainder = source_farther_from_zero % result_closer_to_zero;
            let updated_source_farther_from_zero = {
                // We want to move this source endpoint away from the other range endpoint.
                // This is the max offset without changing the result of the division by
                // the result value.
                let max_offset =
                    result_closer_to_zero.saturating_sub(result_closer_to_zero.signum());

                let offset = max_offset.saturating_sub(remainder);
                source_farther_from_zero.saturating_add(offset)
            };
            assert_eq!(
                source_farther_from_zero.saturating_div(result_closer_to_zero),
                updated_source_farther_from_zero.saturating_div(result_closer_to_zero)
            );

            (updated_source_closer_to_zero, updated_source_farther_from_zero)
        };

        let (mut divisor_closer_to_zero, divisor_farther_from_zero) = (
            source_closer_to_zero / result_farther_from_zero,
            source_farther_from_zero / result_closer_to_zero,
        );
        if divisor_farther_from_zero == 0 {
            // Our range is (0, 0) but the divisor cannot be 0. No valid solutions found.
            assert_eq!(divisor_closer_to_zero, 0);
            return None;
        }

        if divisor_closer_to_zero == 0 {
            // The closer-to-zero bound is zero, but the other one is not.
            // We can nudge the closer-to-zero bound in the away-from-zero direction by one,
            // and the range will remain non-empty.
            divisor_closer_to_zero += divisor_farther_from_zero.signum();
        }

        // Check the sign of the divisor and arrange
        // the two divisor magnitude endpoints appropriately.
        let (divisor_low, divisor_high) = if (result_all_positive && source_all_positive)
            || (result_all_negative && source_all_negative)
        {
            // Signs match, the entire divisor range is positive.
            assert!(divisor_closer_to_zero > 0);
            assert!(divisor_farther_from_zero > 0);
            (divisor_closer_to_zero, divisor_farther_from_zero)
        } else if (result_all_positive && source_all_negative)
            || (result_all_negative && source_all_positive)
        {
            // Signs don't match, the entire divisior range is negative.
            assert!(divisor_closer_to_zero < 0);
            assert!(divisor_farther_from_zero < 0);
            (divisor_farther_from_zero, divisor_closer_to_zero)
        } else {
            unreachable!()
        };

        if divisor_low <= divisor_high {
            Some((divisor_low, divisor_high))
        } else {
            unreachable!();
        }
    }
}

#[allow(dead_code)]
fn divisor_range_analysis(result: (i64, i64), source: (i64, i64)) -> (i64, i64) {
    // source / divisor = result, solve for divisor range valid for any result and source
    // This is similar to div_range_analysis(source, result) with caveats:
    // - if result contains 0,
    // - choosing the *maximum* possible range size for the divisors, unlike
    //   other functions which would pick divisors that work for *all sources*.
    let (mut source_low, mut source_high) = source;
    let (result_low, result_high) = result;

    if source == (0, 0) {
        assert!((result_low..=result_high).contains(&0));
        return MAX_VALUE_RANGE;
    }

    let (mut divisor_low, mut divisor_high) = {
        let source_range = source_low..=source_high;
        let result_range = result_low..=result_high;

        if source_range.contains(&0) && !result_range.contains(&0) {
            // The source range contains 0, but the result range does not.
            // Then the source can't be 0. We can't poke a hole in the middle of the source range
            // but we can shrink the source range if the zero is on one end or the other.
            if source_low == 0 {
                source_low += 1;
            }
            if source_high == 0 {
                source_high -= 1;
            }
            assert!(source_low <= source_high);
        }

        if result_range.contains(&0) {
            let mut divisor_low = i64::MAX;
            let mut divisor_high = i64::MIN;

            // 0 is a possible result of this division.
            // We can get 0 by exceeding either source endpoint's absolute value,
            // in either the positive or the negative direction.
            // If any source value exists that is not i64::MIN, a divison by i64::MIN
            // would produce 0 and satisfy the input condition.
            //
            // However, i64::MIN.abs() will overflow and panic! So instead, check that
            // source_high > i64::MIN (since source_low <= source_high).
            if source_high > i64::MIN {
                divisor_low = i64::MIN;
            } else {
                assert!(source_high == i64::MIN);
                assert!(source_low == i64::MIN);
                if result_range.contains(&1) {
                    divisor_low = i64::MIN;
                } else if result_range.contains(&-1) {
                    divisor_high = i64::MAX;
                }
            }

            // Similarly, if any source value exists that is not == i64::MAX or <= -i64::MAX,
            // then a divison by i64::MAX would produce 0 for that source value
            // and satisfy the input condition.
            //
            // As there are no values above i64::MAX, it's enough to check that the source_high
            // bound isn't -i64::MAX or lower.
            if source_high > -i64::MAX && source_high < i64::MAX {
                divisor_high = i64::MAX;
            }

            // We've extracted as much info as we can from the zero result.
            // Split the result range into (result_low, -1) and (1, result_high),
            // dropping each of them if they are empty ranges, and recurse on their results.
            // Then take the union of the possible divisor ranges.
            let mut divisor_low_candidates = vec![divisor_low];
            let mut divisor_high_candidates = vec![divisor_high];
            if result_low <= -1 {
                if let Some((low, high)) =
                    divisor_range_analysis_with_nonzero_result((result_low, -1), source)
                {
                    divisor_low_candidates.push(low);
                    divisor_high_candidates.push(high);
                }
            }
            if result_high >= 1 {
                if let Some((low, high)) =
                    divisor_range_analysis_with_nonzero_result((1, result_high), source)
                {
                    divisor_low_candidates.push(low);
                    divisor_high_candidates.push(high);
                }
            }

            (
                divisor_low_candidates.into_iter().min().unwrap(),
                divisor_high_candidates.into_iter().max().unwrap(),
            )
        } else {
            // The either the entire result range is positive,
            // or the entire result range is negative.
            divisor_range_analysis_with_nonzero_result(result, source).unwrap()
        }
    };

    assert!(divisor_low != 0 || divisor_high != 0);
    if divisor_low == 0 {
        divisor_low += 1;
    }
    if divisor_high == 0 {
        divisor_high -= 1;
    }

    assert!(
        divisor_low <= divisor_high,
        "{:?} {:?} -> ({}, {})",
        source,
        result,
        divisor_low,
        divisor_high,
    );

    (divisor_low, divisor_high)
}

fn inv_div_range_analysis(result: (i64, i64), mut divisor: (i64, i64)) -> (i64, i64) {
    // source / divisor = result, solve for source given ranges for result and divisor
    // This is similar to mul_range_analysis but accounts for the truncation in division.
    let (result_low, result_high) = result;
    let (mut divisor_low, mut divisor_high) = divisor;

    // Ensure valid values are available in the range.
    assert!(result_high >= result_low);
    assert!(divisor_high >= divisor_low);

    // If the divisor range is exactly 0, something has gone horribly wrong.
    assert!(divisor != (0, 0));

    // Otherwise, if either divisor range endpoint is on 0, we can nudge the range to exclude 0
    // since we know 0 isn't a legal divisor value.
    if divisor_low == 0 {
        divisor_low += 1;
        divisor = (divisor_low, divisor_high);
    }
    if divisor_high == 0 {
        divisor_high -= 1;
        divisor = (divisor_low, divisor_high);
    }

    let (source_low, source_high) = {
        let mut source_high = i64::MIN;
        let mut source_low = i64::MAX;

        let (non_positive_result_extremes, non_negative_result_extremes) = {
            if result_high < 0 {
                // The entire range is negative. There are no non-negative values.
                (Some((result_low, result_high)), None)
            } else if result_low > 0 {
                // The entire range is positive. There are no non-positive values.
                (None, Some((result_low, result_high)))
            } else {
                // The range has both non-positive and non-negative values.
                (Some((result_low, 0)), Some((0, result_high)))
            }
        };
        let (negative_divisor_extremes, positive_divisor_extremes) = {
            if divisor_high < 0 {
                // The entire range is negative. There are no negative values.
                (Some((divisor_low, divisor_high)), None)
            } else if divisor_low > 0 {
                // The entire range is positive. There are no positive values.
                (None, Some((divisor_low, divisor_high)))
            } else {
                // The range has both positive and negative values.
                // We don't consider 0 values since this is the divisor.
                (Some((divisor_low, 1)), Some((1, divisor_high)))
            }
        };

        if let (Some((min_pos_result, max_pos_result)), Some((min_pos_div, max_pos_div))) =
            (non_negative_result_extremes, positive_divisor_extremes)
        {
            // Both operands are non-negative, so the result is always non-negative.
            // Truncation toward zero means that only the high value needs a truncation adjustment.
            source_high = std::cmp::max(
                source_high,
                max_pos_result
                    .saturating_mul(max_pos_div)
                    .saturating_add(max_pos_div - 1),
            );
            source_low = std::cmp::min(source_low, min_pos_result.saturating_mul(min_pos_div));
        }
        if let (Some((min_neg_result, max_neg_result)), Some((min_neg_div, max_neg_div))) =
            (non_positive_result_extremes, negative_divisor_extremes)
        {
            // Both operands are non-positive, so the result is always non-negative.
            // Truncation toward zero means that only the high value needs a truncation adjustment.
            source_high = std::cmp::max(
                source_high,
                // We do a saturating_sub() of min_neg_div + 1 rather than
                // a saturating_add() of -min_neg_div followed by -1, since
                // -min_neg_div could overflow if min_neg_div is i64::MIN.
                min_neg_result
                    .saturating_mul(min_neg_div)
                    .saturating_sub(min_neg_div + 1),
            );
            source_low = std::cmp::min(source_low, max_neg_result.saturating_mul(max_neg_div));
        }
        if let (Some((min_pos_result, max_pos_result)), Some((min_neg_div, max_neg_div))) =
            (non_negative_result_extremes, negative_divisor_extremes)
        {
            // One operand is non-negative and the other is negative,
            // so the result is always non-positive.
            // Truncation toward zero means that only the low value needs a truncation adjustment.
            source_high = std::cmp::max(source_high, min_pos_result.saturating_mul(max_neg_div));
            source_low = std::cmp::min(
                source_low,
                max_pos_result
                    .saturating_mul(min_neg_div)
                    .saturating_add(min_neg_div + 1),
            );
        }
        if let (Some((min_neg_result, max_neg_result)), Some((min_pos_div, max_pos_div))) =
            (non_positive_result_extremes, positive_divisor_extremes)
        {
            // One operand is non-positive and the other is positive,
            // so the result is always non-positive.
            // Truncation toward zero means that only the low value needs a truncation adjustment.
            source_high = std::cmp::max(source_high, max_neg_result.saturating_mul(min_pos_div));
            source_low = std::cmp::min(
                source_low,
                min_neg_result
                    .saturating_mul(max_pos_div)
                    .saturating_sub(max_pos_div - 1),
            );
        }

        (source_low, source_high)
    };

    assert!(
        source_low <= source_high,
        "{:?} {:?} -> ({}, {})",
        result,
        divisor,
        source_low,
        source_high
    );
    (source_low, source_high)
}

fn value_range_analysis(
    value_definitions: &BTreeMap<usize, ([ProgramValue; 4], &Instruction)>,
) -> BTreeMap<usize, (i64, i64)> {
    // returned ranges are inclusive on both endpoints
    let mut result: BTreeMap<usize, (i64, i64)> = Default::default();

    for (value, (registers, instr)) in value_definitions.iter() {
        let range = if let Instruction::Input(_) = instr {
            INPUT_VALUE_RANGE
        } else {
            let destination = instr.destination().0;
            let source_value = registers[destination];
            let operand_value = match instr.operand().unwrap() {
                Operand::Literal(l) => ProgramValue::Exact(l),
                Operand::Register(r) => registers[r.0],
            };

            let (source_instr_range, operand_instr_range) = get_binary_instr_ranges(*instr);
            let (source_low, source_high) =
                intersect_value_ranges(source_instr_range, get_value_range(&result, source_value))
                    .unwrap();
            let (operand_low, operand_high) = intersect_value_ranges(
                operand_instr_range,
                get_value_range(&result, operand_value),
            )
            .unwrap();
            assert!(source_low <= source_high);
            assert!(operand_low <= operand_high);

            match instr {
                Instruction::Input(_) => unreachable!(), // already handled above
                Instruction::Add(_, _) => {
                    add_range_analysis((source_low, source_high), (operand_low, operand_high))
                }
                Instruction::Mul(_, _) => {
                    mul_range_analysis((source_low, source_high), (operand_low, operand_high))
                }
                Instruction::Div(_, _) => {
                    div_range_analysis((source_low, source_high), (operand_low, operand_high))
                }
                Instruction::Mod(_, _) => {
                    mod_range_analysis((source_low, source_high), (operand_low, operand_high))
                }
                Instruction::Equal(_, _) => {
                    equal_range_analysis((source_low, source_high), (operand_low, operand_high))
                }
            }
        };

        let (range_low, range_high) = range;
        assert!(range_low <= range_high);
        result.try_insert(*value, range).unwrap();
    }

    result
}

fn update_range_data(
    input_ranges: &mut BTreeMap<usize, (i64, i64)>,
    value_ranges: &mut BTreeMap<usize, (i64, i64)>,
    value: ProgramValue,
    new_range: (i64, i64),
) -> (i64, i64) {
    let entry_modifier = |val: &mut (i64, i64)| {
        let final_range = intersect_value_ranges(*val, new_range).unwrap();
        *val = final_range;
    };
    match value {
        ProgramValue::Input(n) => match input_ranges.entry(n).and_modify(entry_modifier) {
            Entry::Occupied(occ) => *occ.get(),
            Entry::Vacant(_) => unreachable!(),
        },
        ProgramValue::Unknown(n) => match value_ranges.entry(n).and_modify(entry_modifier) {
            Entry::Occupied(occ) => *occ.get(),
            Entry::Vacant(_) => unreachable!(),
        },
        ProgramValue::Exact(n) => {
            // Use the intersection function to ensure the ranges overlap. If they don't overlap,
            // we've detected UB (or there's a bug in the range analysis).
            intersect_value_ranges(new_range, (n, n)).unwrap()
        }
        ProgramValue::Undefined => unreachable!(),
    }
}

fn update_range_data_if_register(
    input_ranges: &mut BTreeMap<usize, (i64, i64)>,
    value_ranges: &mut BTreeMap<usize, (i64, i64)>,
    operand: Operand,
    registers: &[ProgramValue; 4],
    new_range: (i64, i64),
) -> (i64, i64) {
    match operand {
        Operand::Register(Register(r)) => {
            update_range_data(input_ranges, value_ranges, registers[r], new_range)
        }
        Operand::Literal(l) => {
            // Use the intersection function to ensure the ranges overlap. If they don't overlap,
            // we've detected UB (or there's a bug in the range analysis).
            intersect_value_ranges(new_range, (l, l)).unwrap()
        }
    }
}

#[allow(clippy::too_many_arguments)]
#[allow(clippy::type_complexity)]
fn perform_input_range_analysis(
    input_ranges: &mut BTreeMap<usize, (i64, i64)>,
    value_ranges: &mut BTreeMap<usize, (i64, i64)>,
    result_range: (i64, i64),
    operand_value_range: (i64, i64),
    source_value: ProgramValue,
    operand: Operand,
    registers: &[ProgramValue; 4],
    source_range_func: fn((i64, i64), (i64, i64)) -> (i64, i64),
    operand_range_func: fn((i64, i64), (i64, i64)) -> (i64, i64),
    result_range_func: fn((i64, i64), (i64, i64)) -> (i64, i64),
) {
    // It's maybe possible that updating range data for one input may allow
    // the other input's range to also be narrowed. Allow each input's range
    // to be updated after the other input's range, to ensure convergence in any case.
    let source_value_range = update_range_data(
        input_ranges,
        value_ranges,
        source_value,
        source_range_func(result_range, operand_value_range),
    );
    let result_range = intersect_value_ranges(
        result_range,
        result_range_func(source_value_range, operand_value_range),
    )
    .unwrap();
    let operand_value_range = update_range_data_if_register(
        input_ranges,
        value_ranges,
        operand,
        registers,
        operand_range_func(result_range, source_value_range),
    );
    let result_range = intersect_value_ranges(
        result_range,
        result_range_func(source_value_range, operand_value_range),
    )
    .unwrap();
    update_range_data(
        input_ranges,
        value_ranges,
        source_value,
        source_range_func(result_range, operand_value_range),
    );
}

#[allow(clippy::too_many_arguments)]
fn add_input_range_analysis(
    input_ranges: &mut BTreeMap<usize, (i64, i64)>,
    value_ranges: &mut BTreeMap<usize, (i64, i64)>,
    result_range: (i64, i64),
    _source_value_range: (i64, i64),
    operand_value_range: (i64, i64),
    source_value: ProgramValue,
    operand: Operand,
    registers: &[ProgramValue; 4],
) {
    perform_input_range_analysis(
        input_ranges,
        value_ranges,
        result_range,
        operand_value_range,
        source_value,
        operand,
        registers,
        sub_range_analysis,
        sub_range_analysis,
        add_range_analysis,
    )
}

#[allow(dead_code)]
fn mul_input_range_analysis_for_zero_result(
    input_ranges: &mut BTreeMap<usize, (i64, i64)>,
    value_ranges: &mut BTreeMap<usize, (i64, i64)>,
    source_value_range: (i64, i64),
    operand_value_range: (i64, i64),
    source_value: ProgramValue,
    operand: Operand,
    registers: &[ProgramValue; 4],
) {
    // This is a special case, since we don't want
    // to divide by zero in the range analysis.
    //
    // Approach:
    // - If exactly one of the two mul input ranges contains 0,
    //   that range must be exactly (0, 0).
    // - If both mul input ranges contain 0, then we have no information.
    //   We know that at least one of the inputs is always 0,
    //   but we can't know which one -- and it's possible that both inputs
    //   are zero sometimes. We simply have no way to tell.
    // - If neither input range contains 0, we either have found UB
    //   or a bug in the analysis.
    let source_range = source_value_range.0..=source_value_range.1;
    let operand_range = operand_value_range.0..=operand_value_range.1;
    match (source_range.contains(&0), operand_range.contains(&0)) {
        (true, false) => {
            // The source range must be (0, 0).
            update_range_data(input_ranges, value_ranges, source_value, (0, 0));
        }
        (false, true) => {
            // The operand range must be (0, 0).
            update_range_data_if_register(input_ranges, value_ranges, operand, registers, (0, 0));
        }
        (true, true) => {} // No information, see comment above.
        (false, false) => unreachable!(),
    }
}

#[allow(dead_code, unused_variables, unused_mut)]
#[allow(clippy::too_many_arguments)]
fn mul_input_range_analysis(
    input_ranges: &mut BTreeMap<usize, (i64, i64)>,
    value_ranges: &mut BTreeMap<usize, (i64, i64)>,
    mut result_range: (i64, i64),
    source_value_range: (i64, i64),
    operand_value_range: (i64, i64),
    source_value: ProgramValue,
    operand: Operand,
    registers: &[ProgramValue; 4],
) {
    // TODO: Re-enable this once it works properly.
    //
    // // Can we prove that the result is always zero?
    // if (result_range.0..=result_range.1).contains(&0) && result_range != (0, 0) {
    //     let expected_source_range = inv_mul_range_analysis(result_range, operand_value_range);
    //     let expected_operand_range = inv_mul_range_analysis(result_range, source_value_range);

    //     // If either expected input range has no overlap with its corresponding actual input range,
    //     // then the only possible solution is a zero result.
    //     let (source_value_range, operand_value_range) = get_register_and_operand_ranges(
    //         input_ranges,
    //         value_ranges,
    //         source_value,
    //         operand,
    //         registers,
    //     );

    //     if intersect_value_ranges(source_value_range, expected_source_range).is_none()
    //         || intersect_value_ranges(operand_value_range, expected_operand_range).is_none()
    //     {
    //         // The only possible solution is for the multiplication to be a "multiply by zero."
    //         result_range = (0, 0);
    //     }
    // }

    // if result_range == (0, 0) {
    //     mul_input_range_analysis_for_zero_result(
    //         input_ranges,
    //         value_ranges,
    //         source_value_range,
    //         operand_value_range,
    //         source_value,
    //         operand,
    //         registers,
    //     );
    // } else {
    //     perform_input_range_analysis(
    //         input_ranges,
    //         value_ranges,
    //         result_range,
    //         operand_value_range,
    //         source_value,
    //         operand,
    //         registers,
    //         |result, operand| {
    //             if operand == (0, 0) {
    //                 MAX_VALUE_RANGE
    //             } else {
    //                 inv_mul_range_analysis(result, operand)
    //             }
    //         },
    //         |result, source| {
    //             if source == (0, 0) {
    //                 MAX_VALUE_RANGE
    //             } else {
    //                 inv_mul_range_analysis(result, source)
    //             }
    //         },
    //         mul_range_analysis,
    //     );
    // }
}

#[allow(clippy::too_many_arguments)]
fn div_input_range_analysis(
    input_ranges: &mut BTreeMap<usize, (i64, i64)>,
    value_ranges: &mut BTreeMap<usize, (i64, i64)>,
    result_range: (i64, i64),
    _source_value_range: (i64, i64),
    operand_value_range: (i64, i64),
    source_value: ProgramValue,
    operand: Operand,
    registers: &[ProgramValue; 4],
) {
    perform_input_range_analysis(
        input_ranges,
        value_ranges,
        result_range,
        operand_value_range,
        source_value,
        operand,
        registers,
        inv_div_range_analysis,
<<<<<<< HEAD
        |_, _| {
            // TODO: the below function is broken and generates incorrectly-narrow ranges.
            // divisor_range_analysis(...)
            MAX_VALUE_RANGE
=======
        |result, source| {
            if result == (0, 0) {
                MAX_VALUE_RANGE
            } else {
                let divisor = div_range_analysis(source, result);
                match divisor {
                    (0, 0) => unreachable!("{:?} {:?}", source, result),
                    (neg, 0) => (neg, -1),
                    (0, pos) => (1, pos),
                    (neg, pos) => (neg, pos),
                }
            }
>>>>>>> 7cbba4c8
        },
        div_range_analysis,
    );
}

#[allow(clippy::too_many_arguments)]
fn equal_input_range_analysis(
    input_ranges: &mut BTreeMap<usize, (i64, i64)>,
    value_ranges: &mut BTreeMap<usize, (i64, i64)>,
    result_range: (i64, i64),
    mut source_value_range: (i64, i64),
    mut operand_value_range: (i64, i64),
    source_value: ProgramValue,
    operand: Operand,
    registers: &[ProgramValue; 4],
) {
    // There's only stuff to be learned if the instruction's output range is exact.
    if result_range.0 == result_range.1 {
        if result_range.0 == 1 {
            // The inputs are known-equal, their actual ranges are the intersection of
            // their prior ranges.
            let intersection =
                intersect_value_ranges(source_value_range, operand_value_range).unwrap();

            update_range_data(input_ranges, value_ranges, source_value, intersection);
            update_range_data_if_register(
                input_ranges,
                value_ranges,
                operand,
                registers,
                intersection,
            );
        } else if result_range.0 == 0 {
            // The inputs are known-unequal. This isn't much information -- if one
            // of the ranges is exact, and if that value is on the boundary of the other
            // input's range, then we can shrink that input's range by one.
            // Nothing else that can be expressed in our range analysis can be known.
            //
            // This loop ensures that both the check of source_value_range and
            // the check of operand_value_range run at least once before the other.
            // This is because each of them can prune the range and allow the other
            // to prune its range (or detect UB and panic).
            for _ in 0..2 {
                if source_value_range.0 == source_value_range.1 {
                    if source_value_range.0 == operand_value_range.0 {
                        operand_value_range.0 += 1;
                    }
                    if source_value_range.0 == operand_value_range.1 {
                        operand_value_range.1 -= 1;
                    }
                    assert!(operand_value_range.0 <= operand_value_range.1);
                }
                if operand_value_range.0 == operand_value_range.1 {
                    if operand_value_range.0 == source_value_range.0 {
                        source_value_range.0 += 1;
                    }
                    if operand_value_range.0 == source_value_range.1 {
                        source_value_range.1 -= 1;
                    }
                    assert!(source_value_range.0 <= source_value_range.1);
                }
            }
            update_range_data(input_ranges, value_ranges, source_value, source_value_range);
            update_range_data_if_register(
                input_ranges,
                value_ranges,
                operand,
                registers,
                operand_value_range,
            );
        }
    }
}

fn get_register_and_operand_ranges(
    input_ranges: &BTreeMap<usize, (i64, i64)>,
    value_ranges: &BTreeMap<usize, (i64, i64)>,
    source_value: ProgramValue,
    operand: Operand,
    registers: &[ProgramValue; 4],
) -> ((i64, i64), (i64, i64)) {
    let source_value_range = match source_value {
        ProgramValue::Exact(n) => (n, n),
        ProgramValue::Input(n) => input_ranges[&n],
        ProgramValue::Unknown(n) => value_ranges[&n],
        ProgramValue::Undefined => unreachable!(),
    };
    let operand_value_range = match operand {
        Operand::Literal(l) => (l, l),
        Operand::Register(Register(reg)) => {
            let register_value = registers[reg];
            match register_value {
                ProgramValue::Exact(n) => (n, n),
                ProgramValue::Input(n) => input_ranges[&n],
                ProgramValue::Unknown(n) => value_ranges[&n],
                ProgramValue::Undefined => unreachable!(),
            }
        }
    };

    (source_value_range, operand_value_range)
}

#[allow(clippy::type_complexity)]
fn backpropagate_range_analysis(
    value_definitions: &BTreeMap<usize, ([ProgramValue; 4], &Instruction)>,
    forward_range_analysis: &BTreeMap<usize, (i64, i64)>,
    num_inputs: usize,
    final_value_range: (i64, i64),
) -> (BTreeMap<usize, (i64, i64)>, BTreeMap<usize, (i64, i64)>) {
    // return (input data, value data)
    // where each is a map from item ID -> (min, max)
    // and where (min, max) is a standard range, guaranteed to be equal to or within the input range
    let mut input_ranges: BTreeMap<usize, (i64, i64)> =
        (0..num_inputs).map(|x| (x, INPUT_VALUE_RANGE)).collect();
    let mut value_ranges: BTreeMap<usize, (i64, i64)> = forward_range_analysis.clone();

    // The final value's range is known ahead of time, update its entry.
    let (final_value, forward_range) = forward_range_analysis.iter().last().unwrap();
    let final_value_range = intersect_value_ranges(*forward_range, final_value_range).unwrap();
    value_ranges.insert(*final_value, final_value_range);

    // Begin the analysis pass, going backward from the last instruction toward the first.
    for (&value_id, &forward_range) in forward_range_analysis.iter().rev() {
        let (registers, instr) = value_definitions[&value_id];
        let range = intersect_value_ranges(forward_range, value_ranges[&value_id]).unwrap();

        let destination = instr.destination().0;
        let source_value = registers[destination];
        let operand = instr.operand().unwrap();

        let (source_value_range, operand_value_range) = get_register_and_operand_ranges(
            &input_ranges,
            &value_ranges,
            source_value,
            operand,
            &registers,
        );

        // Let's make sure there's something to learn here:
        // - If the value in the destination register before the operation was Input or Unknown,
        //   we may be able to tighten its bounds.
        // - If we have an operand register, and that register's value is Input or Unknown,
        //   we may be able to tigthen its bounds.
        let worth_exploring = {
            if matches!(
                source_value,
                ProgramValue::Input(_) | ProgramValue::Unknown(_)
            ) {
                true
            } else {
                match operand {
                    Operand::Literal(_) => false,
                    Operand::Register(Register(reg)) => {
                        let operand_value = registers[reg];
                        matches!(
                            operand_value,
                            ProgramValue::Input(_) | ProgramValue::Unknown(_)
                        )
                    }
                }
            }
        };

        // Is this true? If the node wasn't worth exploring, why is its value Unknown?
        assert!(worth_exploring);

        // println!("*** range analysis ***");
        // println!("{}", *instr);
        // println!(
        //     "{:?} {:?} -> {:?}",
        //     source_value_range, operand_value_range, range
        // );

        match *instr {
            Instruction::Input(_) => {
                // ProgramValue::Unknown values cannot originate from an Input instruction.
                unreachable!()
            }
            Instruction::Add(_, _) => {
                add_input_range_analysis(
                    &mut input_ranges,
                    &mut value_ranges,
                    range,
                    source_value_range,
                    operand_value_range,
                    source_value,
                    operand,
                    &registers,
                );
            }
            Instruction::Mul(_, _) => {
                mul_input_range_analysis(
                    &mut input_ranges,
                    &mut value_ranges,
                    range,
                    source_value_range,
                    operand_value_range,
                    source_value,
                    operand,
                    &registers,
                );
            }
            Instruction::Div(_, _) => div_input_range_analysis(
                &mut input_ranges,
                &mut value_ranges,
                range,
                source_value_range,
                operand_value_range,
                source_value,
                operand,
                &registers,
            ),
            Instruction::Mod(_, _) => {
                // Our range representation doesn't allow any new information to be learned via
                // backpropagating range analysis through mod instructions. The only information
                // we could learn here is in the case where range analysis determines the mod
                // instruction is a no-op: the source range is completely within the operand range.
                // In that case, we know the result range is equal to the source range, but we
                // also know something much stronger -- the source value EQUALS the result value.
                // So rather than adjusting ranges, we will update the value numbering to reflect
                // this equality. This is strictly superior to backpropagating range analysis
                // through mod instructions.
            }
            Instruction::Equal(_, _) => equal_input_range_analysis(
                &mut input_ranges,
                &mut value_ranges,
                range,
                source_value_range,
                operand_value_range,
                source_value,
                operand,
                &registers,
            ),
        }

        // println!("*** end ***\n");
    }

    (input_ranges, value_ranges)
}

fn prune_no_ops(data: &[Instruction]) -> Vec<Instruction> {
    let known_z_value = 0i64;
    let known_z_value_range = (known_z_value, known_z_value);

    let (registers_after_instr, value_definitions) =
        perform_constant_propagation_and_value_numbering(data);

    let num_inputs = registers_after_instr
        .iter()
        .flat_map(|rs| rs.iter())
        .filter_map(|s| match s {
            ProgramValue::Input(i) => Some(*i),
            _ => None,
        })
        .max()
        .unwrap()
        + 1;
    let forward_range_analysis = value_range_analysis(&value_definitions);
    let (input_ranges, value_ranges) = backpropagate_range_analysis(
        &value_definitions,
        &forward_range_analysis,
        num_inputs,
        known_z_value_range,
    );

    let final_z_register = registers_after_instr.last().unwrap()[3];
    match final_z_register {
        ProgramValue::Undefined => unreachable!(),
        ProgramValue::Exact(n) => {
            // The inputs don't matter at all, the final z register value is a constant.
            vec![Instruction::Add(Register(3), Operand::Literal(n))]
        }
        ProgramValue::Input(n) => {
            // The final z register value is equal to the n-th input (0-indexed).
            // We have to load the prior (n-1) input values to get to the n-th input,
            // so we emit n+1 "load input into z" instructions.
            vec![Instruction::Input(Register(3)); n + 1]
        }
        ProgramValue::Unknown(target_unknown) => {
            // The final z register value is a numbered unknown value. Figure out what
            // inputs and unknown values influenced its value, and resume optimizing from there.
            let (input_dependencies, value_dependencies) =
                find_input_and_value_dependencies(&value_definitions, target_unknown);

            let mut result: Vec<Instruction> = vec![];
            let initial_state = [ProgramValue::Exact(0); 4];
            let mut state = initial_state;
            for (registers, instr) in registers_after_instr.iter().zip(data.iter()) {
                println!("{}", instr);
                println!("{:?}", *registers);

                let register_ranges = registers.map(|s| match s {
                    ProgramValue::Exact(x) => (x, x),
                    ProgramValue::Input(inp) => input_ranges[&inp],
                    ProgramValue::Unknown(unk) => value_ranges[&unk],
                    ProgramValue::Undefined => unreachable!(),
                });
                println!("{:?}", register_ranges);

                // An operation is known to be a no-op if the state of all registers after the operation
                // is the same as before the instruction.
                // - This is true even if the instruction was an input, since all input instructions produce
                //   a ProgramValue::Input value with a new number.
                // - This is true even if some of the non-destination registers are ProgramValue::Unknown,
                //   since unknowns are numbered, and a given numbered ProgramValue::Unknown value
                //   always represents the same value at all points in the program.
                if state == *registers {
                    println!("  --> PRUNED");
                } else {
                    result.push(instr.clone());
                    state = *registers;
                }
            }

            println!("\ninput deps:\n{:?}\n", input_dependencies);
            println!("\nvalue deps:\n{:?}\n", value_dependencies);

            println!("value {}: {:?}", 135, value_ranges[&135]);
            println!("value {}: {:?}", 134, value_ranges[&134]);
            println!("value {}: {:?}", 132, value_ranges[&132]);

            let dead_values: BTreeSet<usize> = value_definitions
                .keys()
                .copied()
                .filter(|val| *val != target_unknown && !value_dependencies.contains(val))
                .collect();
            println!("\ndead values:\n{:?}\n", dead_values);

            result
        }
    }
}

fn solve_part1(data: &[Instruction]) -> u64 {
    let _pruned = prune_no_ops(data);
    // println!("\n\n{}", InstructionStream(&pruned));

    0
}

#[allow(dead_code)]
fn solve_part1_old(data: &[Instruction]) -> u64 {
    let simulation = Simulation::new(data).advance_until_input().unwrap();

    let best_simulation = process(simulation).next().unwrap();
    println!("{:?}", best_simulation);

    let mut result = 0u64;
    for digit in best_simulation.inputs.values {
        assert!((1..=9).contains(&digit));
        result *= 10;
        result += digit as u64;
    }
    result
}

#[allow(unused_variables)]
fn solve_part2(data: &[Instruction]) -> usize {
    todo!()
}

#[cfg(test)]
mod tests {
    use std::{
        cmp::{max, min},
        collections::BTreeMap,
    };

    use itertools::Itertools;

    use crate::{
        add_input_range_analysis, add_range_analysis, div_input_range_analysis, div_range_analysis,
        equal_range_analysis, inv_div_range_analysis, mod_range_analysis, mul_input_range_analysis,
        mul_range_analysis,
        parser::{Operand, Register},
        sub_range_analysis, ProgramValue, MAX_VALUE_RANGE,
    };

    #[test]
    fn test_div_range_analysis() {
        let test_range = -10i64..=10i64;
        let pairs = test_range.clone().cartesian_product(test_range);
        let range_pairs = pairs.clone().cartesian_product(pairs);

        for (source_range, divisor_range) in range_pairs {
            let source_range = (
                min(source_range.0, source_range.1),
                max(source_range.0, source_range.1),
            );
            let divisor_range = (
                min(divisor_range.0, divisor_range.1),
                max(divisor_range.0, divisor_range.1),
            );

            if divisor_range == (0, 0) {
                continue;
            }
            let expected_range = div_range_analysis(source_range, divisor_range);
            let range = expected_range.0..=expected_range.1;
            for source in source_range.0..=source_range.1 {
                for divisor in divisor_range.0..=divisor_range.1 {
                    if divisor == 0 {
                        continue;
                    }

                    let actual = source / divisor;
                    assert!(
                        range.contains(&actual),
                        "{:?} / {:?} -> {:?} for {} / {}",
                        source_range,
                        divisor_range,
                        expected_range,
                        source,
                        divisor,
                    );
                }
            }
        }
    }

    #[test]
    fn test_mul_range_analysis() {
        let test_range = -10i64..=10i64;
        let pairs = test_range.clone().cartesian_product(test_range);
        let range_pairs = pairs.clone().cartesian_product(pairs);

        for (source_range, multiplier_range) in range_pairs {
            let source_range = (
                min(source_range.0, source_range.1),
                max(source_range.0, source_range.1),
            );
            let multiplier_range = (
                min(multiplier_range.0, multiplier_range.1),
                max(multiplier_range.0, multiplier_range.1),
            );

            let expected_range = mul_range_analysis(source_range, multiplier_range);
            let range = expected_range.0..=expected_range.1;
            for source in source_range.0..=source_range.1 {
                for multiplier in multiplier_range.0..=multiplier_range.1 {
                    let actual = source * multiplier;
                    assert!(
                        range.contains(&actual),
                        "{:?} * {:?} -> {:?} for {} * {}",
                        source_range,
                        multiplier_range,
                        expected_range,
                        source,
                        multiplier,
                    );
                }
            }
        }
    }

    fn validate_inv_div_source_range(
        source_range: (i64, i64),
        operand_range: (i64, i64),
        result_range: (i64, i64),
    ) {
        // Ensure the source values on either extreme of the range satisfy the operation.
        // N.B.: It is NOT TRUE in general that all points of the range will satisfy
        //       the operation. See test_inv_div_range_with_hole_in_source_range for an example.
        for source in [source_range.0, source_range.1] {
            assert!(
                (operand_range.0..=operand_range.1).any(|operand| {
                    if operand == 0 {
                        false
                    } else {
                        let result = source / operand;
                        (result_range.0..=result_range.1).contains(&result)
                    }
                }),
                "{:?} / {:?} -> {:?} for source {}",
                source_range,
                operand_range,
                result_range,
                source
            );
        }

        // Ensure that values outside the calculated range do not satisfy the operation.
        for source in [
            source_range.0 - 2,
            source_range.0 - 1,
            source_range.1 + 1,
            source_range.1 + 2,
        ] {
            for operand in operand_range.0..=operand_range.1 {
                if operand == 0 {
                    continue;
                }
                let result = source / operand;
                assert!(
                    !(result_range.0..=result_range.1).contains(&result),
                    "{:?} / {:?} -> {:?} for {} / {}",
                    source_range,
                    operand_range,
                    result_range,
                    source,
                    operand,
                );
            }
        }
    }

    #[test]
    fn test_inv_div_range_exact() {
        let result = (-10, -10);
        let operand = (-10, -10);

        let expected_source = (100, 109);
        validate_inv_div_source_range(expected_source, operand, result);

        let source = inv_div_range_analysis(result, operand);

        assert_eq!(source, expected_source);
    }

    #[test]
    fn test_inv_div_range_exact_positive() {
        let result = (10, 10);
        let operand = (10, 10);

        let expected_source = (100, 109);
        validate_inv_div_source_range(expected_source, operand, result);

        let source = inv_div_range_analysis(result, operand);

        assert_eq!(source, expected_source);
    }

    #[test]
    fn test_inv_div_range_with_hole_in_source_range() {
        let result = (-10, -10);
        let operand = (-10, -9);

        // The expected source range is (90, 109).
        // It's easy to see that both endpoints are valid sources:
        //   90  /  -9 = -10
        //   109 / -10 = -10
        // However, it is NOT TRUE that every point in this range is a valid source.
        // For example, consider 99:
        //   99 /  -9  = -11
        //   99 / -10  =  -9
        // Since our range analysis cannot exclude points from the middle of ranges,
        // the (90, 109) range is the correct answer here.
        let expected_source = (90, 109);
        validate_inv_div_source_range(expected_source, operand, result);

        let source = inv_div_range_analysis(result, operand);

        assert_eq!(source, expected_source);
    }

    #[test]
    fn test_inv_div_range_operand_across_zero() {
        let result = (-10, -10);
        let operand = (-10, 5);

        let expected_source = (-54, 109);
        validate_inv_div_source_range(expected_source, operand, result);

        let source = inv_div_range_analysis(result, operand);

        assert_eq!(source, expected_source);
    }

    #[test]
    fn test_inv_div_range_result_positive_operand_across_zero() {
        let result = (10, 10);
        let operand = (-10, 5);

        let expected_source = (-109, 54);
        validate_inv_div_source_range(expected_source, operand, result);

        let source = inv_div_range_analysis(result, operand);

        assert_eq!(source, expected_source);
    }

    #[test]
    fn test_inv_div_range_result_across_zero_operand_positive() {
        let result = (-10, 7);
        let operand = (5, 10);

        let expected_source = (-109, 79);
        validate_inv_div_source_range(expected_source, operand, result);

        let source = inv_div_range_analysis(result, operand);

        assert_eq!(source, expected_source);
    }

    #[test]
    fn test_inv_div_range_result_across_zero_operand_negative() {
        let result = (-10, 7);
        let operand = (-10, -5);

        let expected_source = (-79, 109);
        validate_inv_div_source_range(expected_source, operand, result);

        let source = inv_div_range_analysis(result, operand);

        assert_eq!(source, expected_source);
    }

    #[test]
    fn test_inv_div_range_result_to_zero_operand_across_zero() {
        let result = (-7, 0);
        let operand = (-10, 5);

        let expected_source = (-39, 79);
        validate_inv_div_source_range(expected_source, operand, result);

        let source = inv_div_range_analysis(result, operand);

        assert_eq!(source, expected_source);
    }

    #[test]
    fn test_inv_div_range_result_to_zero() {
        let result = (-10, 0);
        let operand = (-10, -5);

        let expected_source = (-9, 109);
        validate_inv_div_source_range(expected_source, operand, result);

        let source = inv_div_range_analysis(result, operand);

        assert_eq!(source, expected_source);
    }

    #[test]
    fn test_inv_div_range_analysis() {
        let test_range = -10i64..=10i64;
        let pairs = test_range.clone().cartesian_product(test_range);
        let range_pairs = pairs.clone().cartesian_product(pairs);

        for (result_range, operand_range) in range_pairs {
            let result_range = (
                min(result_range.0, result_range.1),
                max(result_range.0, result_range.1),
            );
            let operand_range = (
                min(operand_range.0, operand_range.1),
                max(operand_range.0, operand_range.1),
            );

            if operand_range == (0, 0) {
                continue;
            }

            let expected_range = inv_div_range_analysis(result_range, operand_range);

            validate_inv_div_source_range(expected_range, operand_range, result_range);
        }
    }

    #[test]
    fn test_equal_range_analysis() {
        let test_range = -10i64..=10i64;
        let pairs = test_range.clone().cartesian_product(test_range);
        let range_pairs = pairs.clone().cartesian_product(pairs);

        for (source_range, operand_range) in range_pairs {
            let source_range = (
                min(source_range.0, source_range.1),
                max(source_range.0, source_range.1),
            );
            let operand_range = (
                min(operand_range.0, operand_range.1),
                max(operand_range.0, operand_range.1),
            );

            let expected_range = equal_range_analysis(source_range, operand_range);
            let range = expected_range.0..=expected_range.1;
            for source in source_range.0..=source_range.1 {
                for operand in operand_range.0..=operand_range.1 {
                    let actual = if source == operand { 1 } else { 0 };
                    assert!(
                        range.contains(&actual),
                        "{:?} == {:?} -> {:?} for {} == {}",
                        source_range,
                        operand_range,
                        expected_range,
                        source,
                        operand,
                    );
                }
            }
        }
    }

    #[test]
    fn test_add_range_analysis() {
        let test_range = -10i64..=10i64;
        let pairs = test_range.clone().cartesian_product(test_range);
        let range_pairs = pairs.clone().cartesian_product(pairs);

        for (source_range, operand_range) in range_pairs {
            let source_range = (
                min(source_range.0, source_range.1),
                max(source_range.0, source_range.1),
            );
            let operand_range = (
                min(operand_range.0, operand_range.1),
                max(operand_range.0, operand_range.1),
            );

            let expected_range = add_range_analysis(source_range, operand_range);
            let range = expected_range.0..=expected_range.1;
            for source in source_range.0..=source_range.1 {
                for operand in operand_range.0..=operand_range.1 {
                    let actual = source + operand;
                    assert!(
                        range.contains(&actual),
                        "{:?} == {:?} -> {:?} for {} == {}",
                        source_range,
                        operand_range,
                        expected_range,
                        source,
                        operand,
                    );
                }
            }
        }
    }

    #[test]
    fn test_sub_range_analysis() {
        let test_range = -10i64..=10i64;
        let pairs = test_range.clone().cartesian_product(test_range);
        let range_pairs = pairs.clone().cartesian_product(pairs);

        for (source_range, operand_range) in range_pairs {
            let source_range = (
                min(source_range.0, source_range.1),
                max(source_range.0, source_range.1),
            );
            let operand_range = (
                min(operand_range.0, operand_range.1),
                max(operand_range.0, operand_range.1),
            );

            let expected_range = sub_range_analysis(source_range, operand_range);
            let range = expected_range.0..=expected_range.1;
            for source in source_range.0..=source_range.1 {
                for operand in operand_range.0..=operand_range.1 {
                    let actual = source - operand;
                    assert!(
                        range.contains(&actual),
                        "{:?} == {:?} -> {:?} for {} == {}",
                        source_range,
                        operand_range,
                        expected_range,
                        source,
                        operand,
                    );
                }
            }
        }
    }

    #[test]
    fn test_mod_range_analysis() {
        let source_test_range = 0i64..=20i64;
        let source_pairs = source_test_range
            .clone()
            .cartesian_product(source_test_range);

        let operand_test_range = 1i64..=20i64;
        let operand_pairs = operand_test_range
            .clone()
            .cartesian_product(operand_test_range);
        let range_pairs = source_pairs.cartesian_product(operand_pairs);

        for (source_range, operand_range) in range_pairs {
            let source_range = (
                min(source_range.0, source_range.1),
                max(source_range.0, source_range.1),
            );
            let operand_range = (
                min(operand_range.0, operand_range.1),
                max(operand_range.0, operand_range.1),
            );

            let expected_range = mod_range_analysis(source_range, operand_range);
            let range = expected_range.0..=expected_range.1;
            for source in source_range.0..=source_range.1 {
                for operand in operand_range.0..=operand_range.1 {
                    let actual = source % operand;
                    assert!(
                        range.contains(&actual),
                        "{:?} == {:?} -> {:?} for {} == {}",
                        source_range,
                        operand_range,
                        expected_range,
                        source,
                        operand,
                    );
                }
            }
        }
    }

    #[allow(clippy::type_complexity)]
    fn execute_input_range_analysis(
        result_range: (i64, i64),
        source_range: (i64, i64),
        operand_range: (i64, i64),
        input_range_func: fn(
            &mut BTreeMap<usize, (i64, i64)>,
            &mut BTreeMap<usize, (i64, i64)>,
            (i64, i64),
            (i64, i64),
            (i64, i64),
            ProgramValue,
            Operand,
            &[ProgramValue; 4],
        ),
    ) -> ((i64, i64), (i64, i64)) {
        let mut input_ranges: BTreeMap<usize, (i64, i64)> = Default::default();
        let mut value_ranges: BTreeMap<usize, (i64, i64)> =
            [(0, source_range), (1, operand_range), (2, result_range)]
                .into_iter()
                .collect();

        input_range_func(
            &mut input_ranges,
            &mut value_ranges,
            result_range,
            source_range,
            operand_range,
            ProgramValue::Unknown(0),
            Operand::Register(Register(1)),
            &[
                // the register state before the instruction executed
                ProgramValue::Unknown(0),
                ProgramValue::Unknown(1),
                ProgramValue::Exact(0),
                ProgramValue::Exact(0),
            ],
        );

        (value_ranges[&0], value_ranges[&1])
    }

    #[test]
    fn test_add_input_range_analysis() {
        let source_test_range = -10i64..=10i64;
        let source_pairs = source_test_range
            .clone()
            .cartesian_product(source_test_range);

        let operand_test_range = -10i64..=10i64;
        let operand_pairs = operand_test_range
            .clone()
            .cartesian_product(operand_test_range);
        let range_pairs = source_pairs.cartesian_product(operand_pairs);

        for (source_range, operand_range) in range_pairs {
            let source_range = (
                min(source_range.0, source_range.1),
                max(source_range.0, source_range.1),
            );
            let operand_range = (
                min(operand_range.0, operand_range.1),
                max(operand_range.0, operand_range.1),
            );

            let result_range = add_range_analysis(source_range, operand_range);

            let (recovered_source_range, recovered_operand_range) = execute_input_range_analysis(
                result_range,
                MAX_VALUE_RANGE,
                operand_range,
                add_input_range_analysis,
            );
            assert_eq!(recovered_operand_range, operand_range);
            for source in recovered_source_range.0..=recovered_source_range.1 {
                assert!((operand_range.0..=operand_range.1).any(|operand| {
                    (result_range.0..=result_range.1).contains(&(source + operand))
                }));
            }

            let (recovered_source_range, recovered_operand_range) = execute_input_range_analysis(
                result_range,
                source_range,
                MAX_VALUE_RANGE,
                add_input_range_analysis,
            );
            assert_eq!(recovered_source_range, source_range);
            for operand in recovered_operand_range.0..=recovered_operand_range.1 {
                assert!((source_range.0..=source_range.1).any(|source| {
                    (result_range.0..=result_range.1).contains(&(source + operand))
                }));
            }
        }
    }

    #[ignore = "all mul_input_range tests are ignored since the functionality is buggy"]
    #[test]
    fn test_mul_input_range_analysis_mul_by_zero() {
        let source = (23, 25);
        let operand = (0, 1);
        let result = (0, 5);

        // The known result range is no wider than the computed result range.
        let computed_result = mul_range_analysis(source, operand);
        assert!(computed_result.0 <= result.0);
        assert!(computed_result.1 >= result.1);

        let (computed_source, computed_operand) =
            execute_input_range_analysis(result, source, operand, mul_input_range_analysis);
        assert_eq!(computed_source, (23, 25));
        assert_eq!(computed_operand, (0, 0));
    }

    #[ignore = "all mul_input_range tests are ignored since the functionality is buggy"]
    #[test]
    fn test_mul_input_range_analysis_special() {
        let source = (-500, 1000);
        let operand = (-9, -8);
        let result = (80, 90);

        // The known result range is no wider than the computed result range.
        let computed_result = mul_range_analysis(source, operand);
        assert!(computed_result.0 <= result.0);
        assert!(computed_result.1 >= result.1);

        let (computed_source, computed_operand) =
            execute_input_range_analysis(result, source, operand, mul_input_range_analysis);
        assert_eq!(computed_source, (-11, -9));
        assert_eq!(computed_operand, (-9, -8));
    }

    #[ignore = "all mul_input_range tests are ignored since the functionality is buggy"]
    #[test]
    fn test_mul_input_range_analysis() {
        let source_test_range = -10i64..=10i64;
        let source_pairs = source_test_range
            .clone()
            .cartesian_product(source_test_range);

        let operand_test_range = -10i64..=10i64;
        let operand_pairs = operand_test_range
            .clone()
            .cartesian_product(operand_test_range);
        let range_pairs = source_pairs.cartesian_product(operand_pairs);

        for (source_range, operand_range) in range_pairs {
            let source_range = (
                min(source_range.0, source_range.1),
                max(source_range.0, source_range.1),
            );
            let operand_range = (
                min(operand_range.0, operand_range.1),
                max(operand_range.0, operand_range.1),
            );

            let result_range = mul_range_analysis(source_range, operand_range);

            let (recovered_source_range, recovered_operand_range) = execute_input_range_analysis(
                result_range,
                MAX_VALUE_RANGE,
                operand_range,
                mul_input_range_analysis,
            );
            println!(
                "inf {:?} {:?} -> {:?} {:?}",
                operand_range, result_range, recovered_source_range, recovered_operand_range
            );
            assert_eq!(recovered_operand_range, operand_range);
            for source in recovered_source_range.0..=recovered_source_range.1 {
                println!("{} * {:?} => {:?}", source, operand_range, result_range);
                assert!((operand_range.0..=operand_range.1).any(|operand| {
                    (result_range.0..=result_range.1).contains(&(source * operand))
                }));
            }

            let (recovered_source_range, recovered_operand_range) = execute_input_range_analysis(
                result_range,
                source_range,
                MAX_VALUE_RANGE,
                mul_input_range_analysis,
            );
            println!(
                "{:?} inf {:?} -> {:?} {:?}",
                source_range, result_range, recovered_source_range, recovered_operand_range
            );
            assert_eq!(recovered_source_range, source_range);
            for operand in recovered_operand_range.0..=recovered_operand_range.1 {
                println!("{:?} * {} => {:?}", source_range, operand, result_range);
                assert!((source_range.0..=source_range.1).any(|source| {
                    (result_range.0..=result_range.1).contains(&(source * operand))
                }));
            }
        }
    }

    #[ignore = "all div_input_range tests are ignored since the functionality is buggy"]
    #[test]
    fn test_div_input_range_analysis_exact_with_truncation() {
        let source = (-10, -10);
        let operand = (-500, 500);
        let result = (1, 1);

        let expected_source = source;
        let expected_operand = (-10, -6);

        // The known result range is no wider than the computed result range.
        let computed_result = div_range_analysis(source, operand);
        assert!(computed_result.0 <= result.0);
        assert!(computed_result.1 >= result.1);

        let (computed_source, computed_operand) =
            execute_input_range_analysis(result, source, operand, div_input_range_analysis);
        assert_eq!(computed_source, expected_source);
        assert_eq!(computed_operand, expected_operand);
    }

    #[ignore = "all div_input_range tests are ignored since the functionality is buggy"]
    #[test]
    fn test_div_input_range_analysis_special() {
        let source = (-1000, 500);
        let operand = (-10, 0);
        let result = (1, 10);

        // The known result range is no wider than the computed result range.
        let computed_result = div_range_analysis(source, operand);
        assert!(computed_result.0 <= result.0);
        assert!(computed_result.1 >= result.1);

        let (computed_source, computed_operand) =
            execute_input_range_analysis(result, source, operand, div_input_range_analysis);
        assert_eq!(computed_source, (-109, -1));
        assert_eq!(computed_operand, (-10, -1));
    }

    #[ignore = "all div_input_range tests are ignored since the functionality is buggy"]
    #[test]
    fn test_div_input_range_analysis_zero_result_wide_operand() {
        let source = (-10, -10);
        let operand = (-500, 300);
        let result = (-10, 10);

        // The known result range is no wider than the computed result range.
        let computed_result = div_range_analysis(source, operand);
        assert!(computed_result.0 <= result.0);
        assert!(computed_result.1 >= result.1);

        // The result contains 0. Both -10 / -500 = 0 and -10 / 300 = 0
        // so the operand bounds cannot be tightened.
        let (computed_source, computed_operand) =
            execute_input_range_analysis(result, source, operand, div_input_range_analysis);
        assert_eq!(computed_source, (-10, -10));
        assert_eq!(computed_operand, (-500, 300));
    }

    // The following two tests require stronger analysis for div inputs
    // than what is currently implemented.
    //
    // They require that the input range analysis consider the current known range on the input
    // while attempting to update that range. Here's an example to illustrate:
    //
    // Solve (source / divisor) = result for source and divisor based on the current bounds.
    //    let source = (-30, -20);
    //    let divisor = (-26, 4);
    //    let result = (-1, 10);
    //
    // If not considering the current known range of divisor when updating it, then we decide
    // that the possible divisor range is (i64::MIN, i64::MAX) since both of those extreme points
    // will produce a valid result of 0. We then see that this is not a narrowing of the (-26, 4)
    // divisor range that is already known, and don't update the divisor at all.
    //
    // However, if are able to represent the divisor space as unions of ranges,
    // the possible i64 divisor values for the expression  (-30, -20) / divisor = (-1, 10) is:
    //      (i64::MIN, -2) union (20, i64::MAX)
    // Then intersecting with the previously-known divisor range of (-26, 4)
    // we see that we CAN shrink the divisor range to (-26, 4).
    #[ignore = "all div_input_range tests are ignored since the functionality is buggy"]
    #[test]
    fn test_div_input_range_analysis_zero_result_narrow_operand_right() {
        let source = (-30, -20);
        let operand = (-26, 4);
        let result = (-1, 10);

        // The known result range is no wider than the computed result range.
        let computed_result = div_range_analysis(source, operand);
        assert!(computed_result.0 <= result.0);
        assert!(computed_result.1 >= result.1);

        let (computed_source, computed_operand) =
            execute_input_range_analysis(result, source, operand, div_input_range_analysis);
        assert_eq!(computed_source, (-30, -20));

        let _operand_with_better_analysis = (-26, -2);
        let operand_with_current_analysis = operand;
        assert_eq!(computed_operand, operand_with_current_analysis);
    }

    #[ignore = "all div_input_range tests are ignored since the functionality is buggy"]
    #[test]
    fn test_div_input_range_analysis_zero_result_narrow_operand_left() {
        let source = (-30, -20);
        let operand = (-7, 25);
        let result = (-10, 1);

        // The known result range is no wider than the computed result range.
        let computed_result = div_range_analysis(source, operand);
        assert!(computed_result.0 <= result.0);
        assert!(computed_result.1 >= result.1);

        let (computed_source, computed_operand) =
            execute_input_range_analysis(result, source, operand, div_input_range_analysis);
        assert_eq!(computed_source, (-30, -20));

        let _operand_with_better_analysis = (2, 25);
        let operand_with_current_analysis = operand;
        assert_eq!(computed_operand, operand_with_current_analysis);
    }

    #[ignore = "all div_input_range tests are ignored since the functionality is buggy"]
    #[test]
    fn test_div_input_range_analysis_operand_includes_zero() {
        let source = (-500, 500);
        let operand = (-10, 0);
        let result = (1, 10);

        // The known result range is no wider than the computed result range.
        let computed_result = div_range_analysis(source, operand);
        assert!(computed_result.0 <= result.0);
        assert!(computed_result.1 >= result.1);

        let (computed_source, computed_operand) =
            execute_input_range_analysis(result, source, operand, div_input_range_analysis);
        assert_eq!(computed_source, (-109, -1));
        assert_eq!(computed_operand, (-10, -1));
    }

    #[ignore = "all div_input_range tests are ignored since the functionality is buggy"]
    #[test]
    #[should_panic] // because it doesn't work yet, we have truncation issues
    fn test_div_input_range_analysis_check_truncation_issues() {
        let source = (-10, -9);
        let operand = (-500, 500);
        let result = (1, 5);

        // The known result range is no wider than the computed result range.
        let computed_result = div_range_analysis(source, operand);
        assert!(computed_result.0 <= result.0);
        assert!(computed_result.1 >= result.1);

        let (computed_source, computed_operand) =
            execute_input_range_analysis(result, source, operand, div_input_range_analysis);
        assert_eq!(computed_source, (-10, -9));
        assert_eq!(computed_operand, (-10, -2));
    }

    #[ignore = "all div_input_range tests are ignored since the functionality is buggy"]
    #[test]
    fn test_div_input_range_analysis_check_truncation_issues_relaxed() {
        // Same as the non-relaxed test above, but only checks that
        // the computed operand range is *no narrower* than the real range,
        // i.e. that it doesn't exclude valid operand values.
        let source = (-10, -9);
        let operand = (-500, 500);
        let result = (1, 5);

        // The known result range is no wider than the computed result range.
        let computed_result = div_range_analysis(source, operand);
        assert!(computed_result.0 <= result.0);
        assert!(computed_result.1 >= result.1);

        let true_operand_range = (-10, -2);

        let (computed_source, computed_operand) =
            execute_input_range_analysis(result, source, operand, div_input_range_analysis);
        assert_eq!(computed_source, (-10, -9));

        assert!(computed_operand.0 <= true_operand_range.0);
        assert!(computed_operand.1 >= true_operand_range.1);
    }

    // #[ignore = "all div_input_range tests are ignored since the functionality is buggy"]
    #[test]
    fn test_div_input_range_analysis_special3() {
        let source = (-500, 500);
        let operand = (-1, 0);
        let result = (-1, 0);

        // The known result range is no wider than the computed result range.
        let computed_result = div_range_analysis(source, operand);
        assert!(computed_result.0 <= result.0);
        assert!(computed_result.1 >= result.1);

        let (computed_source, computed_operand) =
            execute_input_range_analysis(result, source, operand, div_input_range_analysis);
        assert_eq!(computed_source, (0, 1));
        assert_eq!(computed_operand, (-1, -1));
    }

    #[test]
    fn test_div_input_range_analysis_special4() {
        let source = (-500, 500);
        let operand = (-10, 0);
        let result = (1, 10);

        // The known result range is no wider than the computed result range.
        let computed_result = div_range_analysis(source, operand);
        assert!(computed_result.0 <= result.0);
        assert!(computed_result.1 >= result.1);

        let (computed_source, computed_operand) =
            execute_input_range_analysis(result, source, operand, div_input_range_analysis);
        assert_eq!(computed_source, (-109, -1));
        assert_eq!(computed_operand, (-10, -1));
    }

    #[test]
    fn test_div_input_range_analysis_special5() {
        let source = (-10, -9);
        let operand = (-500, 500);
        let result = (0, 5);

        // The known result range is no wider than the computed result range.
        let computed_result = div_range_analysis(source, operand);
        assert!(computed_result.0 <= result.0);
        assert!(computed_result.1 >= result.1);

        let (computed_source, computed_operand) =
            execute_input_range_analysis(result, source, operand, div_input_range_analysis);
        assert_eq!(computed_source, (-109, -1));
        assert_eq!(computed_operand, (-10, -1));
    }

    #[test]
    fn test_div_input_range_analysis() {
        let source_test_range = -10i64..=10i64;
        let source_pairs = source_test_range
            .clone()
            .cartesian_product(source_test_range);

        let operand_test_range = -10i64..=10i64;
        let operand_pairs = operand_test_range
            .clone()
            .cartesian_product(operand_test_range);
        let range_pairs = source_pairs.cartesian_product(operand_pairs);

        for (source_range, operand_range) in range_pairs {
            if operand_range == (0, 0) {
                continue;
            }

            let source_range = (
                min(source_range.0, source_range.1),
                max(source_range.0, source_range.1),
            );
            let operand_range = (
                min(operand_range.0, operand_range.1),
                max(operand_range.0, operand_range.1),
            );

            let result_range = div_range_analysis(source_range, operand_range);

            let (recovered_source_range, recovered_operand_range) = execute_input_range_analysis(
                result_range,
                MAX_VALUE_RANGE,
                operand_range,
                div_input_range_analysis,
            );
            println!(
                "inf {:?} {:?} -> {:?} {:?}",
                operand_range, result_range, recovered_source_range, recovered_operand_range
            );

<<<<<<< HEAD
            // TODO: Re-enable once divisor range analysis works properly.
            // let expected_operand_range = {
            //     if operand_range.0 == 0 {
            //         (operand_range.0 + 1, operand_range.1)
            //     } else if operand_range.1 == 0 {
            //         (operand_range.0, operand_range.1 - 1)
            //     } else {
            //         operand_range
            //     }
            // };
            // let expected_operand_range = operand_range;
            // assert_eq!(recovered_operand_range, expected_operand_range);
=======
            let expected_operand_range = {
                if operand_range.0 == 0 {
                    (operand_range.0 + 1, operand_range.1)
                } else if operand_range.1 == 0 {
                    (operand_range.0, operand_range.1 - 1)
                } else {
                    operand_range
                }
            };
            assert_eq!(recovered_operand_range, expected_operand_range);
>>>>>>> 7cbba4c8
            assert!(recovered_source_range.0.abs() <= 1000);
            assert!(recovered_source_range.1.abs() <= 1000);
            for source in recovered_source_range.0..=recovered_source_range.1 {
                println!("{} / {:?} => {:?}", source, operand_range, result_range);
                assert!((operand_range.0..=operand_range.1).any(|operand| {
                    if operand == 0 {
                        false
                    } else {
                        (result_range.0..=result_range.1).contains(&(source / operand))
                    }
                }));
            }

            // Ensure that no source value within 10 steps' distance on either side of
            // the recovered source range is valid.
            let check_interval = 10;
            for source in (recovered_source_range.0 - check_interval)..recovered_source_range.0 {
                assert!(!(operand_range.0..=operand_range.1).any(|operand| {
                    if operand == 0 {
                        false
                    } else {
                        (result_range.0..=result_range.1).contains(&(source / operand))
                    }
                }));
            }
            for source in
                (recovered_source_range.1 + 1)..=(recovered_source_range.1 + check_interval)
            {
                assert!(!(operand_range.0..=operand_range.1).any(|operand| {
                    if operand == 0 {
                        false
                    } else {
                        (result_range.0..=result_range.1).contains(&(source / operand))
                    }
                }));
            }

            // TODO: Re-enable once divisor range analysis works properly.
            // // We don't want to provide a max-sized input operand range, because
            // // then in cases where 0 is an allowable result, we'll get a max-sized operand range
            // // back too, and we can't check it efficiently.
            // let provided_operand_range = (-500, 500);
            // let (recovered_source_range, recovered_operand_range) = execute_input_range_analysis(
            //     result_range,
            //     source_range,
            //     provided_operand_range,
            //     div_input_range_analysis,
            // );
            // println!(
            //     "{:?} {:?} {:?} -> {:?} {:?}",
            //     source_range,
            //     provided_operand_range,
            //     result_range,
            //     recovered_source_range,
            //     recovered_operand_range
            // );
            // assert_eq!(recovered_source_range, source_range);

            // // Check that there are no valid operand values that are outside the recovered range,
            // // to within max(abs(result range coordinate)) distance on either side.
            // let check_interval = max(result_range.0.abs(), result_range.1.abs());
            // for operand in (recovered_operand_range.0 - check_interval)..recovered_operand_range.0 {
            //     if operand == 0 {
            //         continue;
            //     }

            //     println!("{:?} / {} => {:?}", source_range, operand, result_range);
            //     assert!(!(source_range.0..=source_range.1).any(|source| {
            //         (result_range.0..=result_range.1).contains(&(source / operand))
            //     }));
            // }
            // for operand in
            //     (recovered_operand_range.1 + 1)..=(recovered_operand_range.1 + check_interval)
            // {
            //     if operand == 0 {
            //         continue;
            //     }

            //     println!("{:?} / {} => {:?}", source_range, operand, result_range);
            //     assert!(!(source_range.0..=source_range.1).any(|source| {
            //         (result_range.0..=result_range.1).contains(&(source / operand))
            //     }));
            // }
        }
    }
}<|MERGE_RESOLUTION|>--- conflicted
+++ resolved
@@ -1502,25 +1502,10 @@
         operand,
         registers,
         inv_div_range_analysis,
-<<<<<<< HEAD
         |_, _| {
             // TODO: the below function is broken and generates incorrectly-narrow ranges.
             // divisor_range_analysis(...)
             MAX_VALUE_RANGE
-=======
-        |result, source| {
-            if result == (0, 0) {
-                MAX_VALUE_RANGE
-            } else {
-                let divisor = div_range_analysis(source, result);
-                match divisor {
-                    (0, 0) => unreachable!("{:?} {:?}", source, result),
-                    (neg, 0) => (neg, -1),
-                    (0, pos) => (1, pos),
-                    (neg, pos) => (neg, pos),
-                }
-            }
->>>>>>> 7cbba4c8
         },
         div_range_analysis,
     );
@@ -2800,7 +2785,6 @@
                 operand_range, result_range, recovered_source_range, recovered_operand_range
             );
 
-<<<<<<< HEAD
             // TODO: Re-enable once divisor range analysis works properly.
             // let expected_operand_range = {
             //     if operand_range.0 == 0 {
@@ -2813,18 +2797,7 @@
             // };
             // let expected_operand_range = operand_range;
             // assert_eq!(recovered_operand_range, expected_operand_range);
-=======
-            let expected_operand_range = {
-                if operand_range.0 == 0 {
-                    (operand_range.0 + 1, operand_range.1)
-                } else if operand_range.1 == 0 {
-                    (operand_range.0, operand_range.1 - 1)
-                } else {
-                    operand_range
-                }
-            };
-            assert_eq!(recovered_operand_range, expected_operand_range);
->>>>>>> 7cbba4c8
+
             assert!(recovered_source_range.0.abs() <= 1000);
             assert!(recovered_source_range.1.abs() <= 1000);
             for source in recovered_source_range.0..=recovered_source_range.1 {
